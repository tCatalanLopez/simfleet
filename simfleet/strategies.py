--- conflicted
+++ resolved
@@ -4,7 +4,6 @@
 
 from .customer import CustomerStrategyBehaviour
 from .fleetmanager import FleetManagerStrategyBehaviour
-<<<<<<< HEAD
 from .helpers import PathRequestException
 from .protocol import (
     REQUEST_PERFORMATIVE,
@@ -23,21 +22,12 @@
     CUSTOMER_WAITING,
     TRANSPORT_MOVING_TO_CUSTOMER,
     CUSTOMER_ASSIGNED,
-    TRANSPORT_WAITING_FOR_STATION_APPROVAL,
     TRANSPORT_MOVING_TO_STATION,
     TRANSPORT_CHARGING,
     TRANSPORT_CHARGED,
     TRANSPORT_NEEDS_CHARGING,
+    TRANSPORT_IN_STATION_PLACE,
 )
-=======
-from .helpers import PathRequestException, distance_in_meters
-from .protocol import REQUEST_PERFORMATIVE, ACCEPT_PERFORMATIVE, REFUSE_PERFORMATIVE, PROPOSE_PERFORMATIVE, \
-    CANCEL_PERFORMATIVE, INFORM_PERFORMATIVE, QUERY_PROTOCOL, REQUEST_PROTOCOL
-from .transport import TransportStrategyBehaviour
-from .utils import TRANSPORT_WAITING, TRANSPORT_WAITING_FOR_APPROVAL, CUSTOMER_WAITING, TRANSPORT_MOVING_TO_CUSTOMER, \
-    CUSTOMER_ASSIGNED, TRANSPORT_MOVING_TO_STATION, \
-    TRANSPORT_CHARGING, TRANSPORT_CHARGED, TRANSPORT_NEEDS_CHARGING, TRANSPORT_IN_STATION_PLACE
->>>>>>> 782e918e
 
 
 ################################################################
@@ -83,23 +73,15 @@
                 )
                 await self.send_get_stations()
             else:
-<<<<<<< HEAD
-                station = random.choice(list(self.agent.stations.keys()))
-                logger.info(
-                    "Transport {} reserving station {}.".format(
-                        self.agent.name, station
-                    )
-                )
-                await self.send_proposal(station)
-                self.agent.status = TRANSPORT_WAITING_FOR_STATION_APPROVAL
-=======
                 # choice of closest station
                 station_positions = []
                 for key in self.agent.stations.keys():
                     dic = self.agent.stations.get(key)
-                    station_positions.append((dic['jid'], dic['position']))
-                closest_station = min(station_positions,
-                                      key=lambda x: distance_in_meters(x[1], self.agent.get_position()))
+                    station_positions.append((dic["jid"], dic["position"]))
+                closest_station = min(
+                    station_positions,
+                    key=lambda x: distance_in_meters(x[1], self.agent.get_position()),
+                )
                 # closest_station = min( station_positions, key = lambda x: request_route_to_server(x[1], self.agent.get_position(), "http://osrm.gti-ia.upv.es/")[1])
 
                 # closest_station = min( list(self.agent.stations), key = lambda x: distance_in_meters( x['position'], self.agent.get_position() ) )
@@ -108,22 +90,30 @@
 
                 # station = random.choice(list(self.agent.stations.keys()))
                 position = self.agent.stations[station]["position"]
-                logger.info("Transport {} selected station {}.".format(self.agent.name, station))
+                logger.info(
+                    "Transport {} selected station {}.".format(self.agent.name, station)
+                )
 
                 try:
                     # transport moves to selected station
                     self.agent.status = TRANSPORT_MOVING_TO_STATION
                     await self.go_to_the_station(station, position)
                 except PathRequestException:
-                    logger.error("Transport {} could not get a path to station {}. Cancelling..."
-                                 .format(self.agent.name, station))
+                    logger.error(
+                        "Transport {} could not get a path to station {}. Cancelling...".format(
+                            self.agent.name, station
+                        )
+                    )
                     self.agent.status = TRANSPORT_WAITING
                     await self.cancel_proposal(station)
                 except Exception as e:
-                    logger.error("Unexpected error in transport {}: {}".format(self.agent.name, e))
+                    logger.error(
+                        "Unexpected error in transport {}: {}".format(
+                            self.agent.name, e
+                        )
+                    )
                     await self.cancel_proposal(station)
                     self.agent.status = TRANSPORT_WAITING
->>>>>>> 782e918e
 
         msg = await self.receive(timeout=5)
         if not msg:
@@ -193,11 +183,13 @@
                         await self.cancel_proposal(content["customer_id"])
                         self.agent.status = TRANSPORT_WAITING
                 elif self.agent.status == TRANSPORT_IN_STATION_PLACE:
-                    if content.get('station_id') is not None:
+                    if content.get("station_id") is not None:
                         # debug
                         logger.info(
-                            "++++++++++++++++++++++++++Transport {} received a message with ACCEPT_PERFORMATIVE from {}".format(
-                                self.agent.name, content["station_id"]))
+                            "Transport {} received a message with ACCEPT_PERFORMATIVE from {}".format(
+                                self.agent.name, content["station_id"]
+                            )
+                        )
                         await self.charge_allowed()
 
                 else:
@@ -212,39 +204,7 @@
                 self.agent.status = TRANSPORT_WAITING
 
             elif performative == INFORM_PERFORMATIVE:
-<<<<<<< HEAD
-                if self.agent.status == TRANSPORT_WAITING_FOR_STATION_APPROVAL:
-                    logger.info(
-                        "Transport {} got accept from station {}".format(
-                            self.agent.name, content["station_id"]
-                        )
-                    )
-                    try:
-                        self.agent.status = TRANSPORT_MOVING_TO_STATION
-                        await self.send_confirmation_travel(content["station_id"])
-                        await self.go_to_the_station(
-                            content["station_id"], content["dest"]
-                        )
-                    except PathRequestException:
-                        logger.error(
-                            "Transport {} could not get a path to station {}. Cancelling...".format(
-                                self.agent.name, content["station_id"]
-                            )
-                        )
-                        self.agent.status = TRANSPORT_WAITING
-                        await self.cancel_proposal(content["station_id"])
-                    except Exception as e:
-                        logger.error(
-                            "Unexpected error in transport {}: {}".format(
-                                self.agent.name, e
-                            )
-                        )
-                        await self.cancel_proposal(content["station_id"])
-                        self.agent.status = TRANSPORT_WAITING
-                elif self.agent.status == TRANSPORT_CHARGING:
-=======
                 if self.agent.status == TRANSPORT_CHARGING:
->>>>>>> 782e918e
                     if content["status"] == TRANSPORT_CHARGED:
                         self.agent.transport_charged()
                         await self.agent.drop_station()
